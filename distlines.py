--- conflicted
+++ resolved
@@ -842,11 +842,7 @@
     while i < 10_000:
         Imid = (Imin + Imax)/2.
         # Chowdhuri-Gross model of indirect strike.
-<<<<<<< HEAD
-        Vc = indirect_chowdhuri_gross(x0, Imid, y, tf, **kwargs)
-=======
         Vc, r1, r2 = indirect_chowdhuri_gross(x0, Imid, y, tf, **kwargs)
->>>>>>> 1892129a
         
         if shield:
             # Shield wire provides screening.
